--- conflicted
+++ resolved
@@ -101,12 +101,9 @@
 	pendingMux            sync.Mutex
 	receiptChecker        *receiptChecker
 	retry                 *retry.Retry
-<<<<<<< HEAD
 	cblLock               sync.Mutex
 	cbls                  map[fftypes.UUID]*confirmedBlockListener
-=======
 	fetchReceiptUponEntry bool
->>>>>>> 32d8a0cc
 	done                  chan struct{}
 }
 
