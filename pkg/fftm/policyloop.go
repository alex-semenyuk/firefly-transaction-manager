--- conflicted
+++ resolved
@@ -309,13 +309,10 @@
 			log.L(ctx).Infof("Transaction %s marked complete (status=%s): %s", mtx.ID, mtx.Status, err)
 			m.markInflightStale()
 		}
-<<<<<<< HEAD
-
 		// if and only if the transaction is now resolved send web a socket update
 		if mtx.Status == apitypes.TxStatusSucceeded || mtx.Status == apitypes.TxStatusFailed {
 			m.sendWSReply(mtx)
 		}
-=======
 	case policyengine.UpdateDelete:
 		err := m.persistence.DeleteTransaction(ctx, mtx.ID)
 		if err != nil {
@@ -324,9 +321,8 @@
 		}
 		pending.remove = true // for the next time round the loop
 		m.markInflightStale()
->>>>>>> fa389470
-	}
-	m.sendWSReply(mtx)
+		m.sendWSReply(mtx)
+	}
 
 	return nil
 }
